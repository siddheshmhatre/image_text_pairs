--- conflicted
+++ resolved
@@ -108,16 +108,11 @@
                 # Tokenize sentences
                 sentences = tokenize_sentences_func(text, language)
 
-<<<<<<< HEAD
-            # Filter based on perplexity
-            filtered_n_grams = perplexity_filter_func(n_grams, language)
-=======
                 # Generate n-grams
                 n_grams = ngrams_func(sentences)
 
                 # Filter based on perplexity
                 filtered_n_grams = perplexity_filter_func(n_grams, language)
->>>>>>> 0c6a9ae1
 
                 candidates.extend(filtered_n_grams)
 
@@ -163,20 +158,6 @@
 
 
 def read_warc_index_file(warc_index):
-<<<<<<< HEAD
-    for i in range(10):
-        try:
-            with fsspec.open(warc_index, "rb", compression="gzip") as f:
-                warcs = [a.decode("utf8").strip() for a in f.readlines()]
-            break
-        except Exception as ex:
-            if i == 9:
-                logger.info(f"failed 10 times skipping {warc_url}")
-                return
-            logger.info(ex)
-            logger.info(f"retrying read {i+1}/10 ")
-            time.sleep(1)
-=======
     with fsspec.open(warc_index, "rb", compression="gzip") as f:
         for i in range(10):
             try:
@@ -189,7 +170,6 @@
                 logger.info(e)
                 logger.info(f"retrying read {i+1}/10 ")
                 time.sleep(1)
->>>>>>> 0c6a9ae1
 
     return warcs
 
@@ -297,16 +277,6 @@
             try:
                 stream = BytesIO(f.read())
                 break
-<<<<<<< HEAD
-            except Exception as e:
-                if i == 9:
-                    logger.info("failed 10 times, skipping ", path)
-                    return
-                logger.info(e)
-                logger.info(f"retrying reading {i}/10")
-                time.sleep(1)
-
-=======
             except Exception as ex:
                 if i == 9:
                     logger.info(f"failed 10 times skipping {warc_url}")
@@ -316,7 +286,6 @@
                 time.sleep(1)
 
         # Iterate through each record
->>>>>>> 0c6a9ae1
         for record in ArchiveIterator(stream, max_content_length=4 * 1024**2):
             try:
                 if record.headers is None:
@@ -330,14 +299,6 @@
                     content_type = str(record.http_content_type).lower()
 
                     if content_type.startswith("text/html"):
-<<<<<<< HEAD
-
-                        url = str(record.headers["WARC-Target-URI"])
-                        html_bytes = record.reader.read()
-
-                        for url_hash, image_url, candidates in process_warc_record(
-                            html_bytes, url, candidate_generation_func
-=======
                         if (records_processed % logging_frequency) == 0:
                             logger.info(f"Processing record {records_processed}")
 
@@ -345,7 +306,6 @@
                         html_bytes = record.reader.read()
                         for image_url, candidates in process_warc_record(
                             html_bytes, url
->>>>>>> 0c6a9ae1
                         ):
                             yield image_url, candidates
 
@@ -368,13 +328,9 @@
                 logger.info(f"Unable to process record {e}")
 
     end = timer()
-<<<<<<< HEAD
-    logger.info(f"Time to proces one WARC with {records_processed} records : {end - start}")
-=======
     logger.info(
         f"Time to proces num records {records_processed} in one WARC : {end - start}"
     )
->>>>>>> 0c6a9ae1
 
 
 def process_one_part(
